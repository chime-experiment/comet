#!/usr/bin/env python3.7

import argparse
import logging

from comet.broker import Broker

DEFAULT_DUMP_PATH = "./"
DEFAULT_FILE_LOCK_TIME = 3600  # seconds
DEFAULT_PORT = 12050
LOG_FORMAT = "[%(asctime)s] %(name)s: %(message)s"

logging.basicConfig(format=LOG_FORMAT)


def str2bool(v):
    if v.lower() in ('yes', 'true', 't', 'y', '1'):
        return True
    elif v.lower() in ('no', 'false', 'f', 'n', '0'):
        return False
    else:
        raise argparse.ArgumentTypeError('Boolean value expected.')

def start(args):
<<<<<<< HEAD
    comet = Broker(args.dump_path, args.file_lock_time, args.debug, args.recover, args.workers)
=======
    comet = Broker(args.dump_path, args.file_lock_time, args.debug, args.recover, args.port)
>>>>>>> 8b40d665
    comet.run_comet()


parser = argparse.ArgumentParser(description="This is comet (a Config and Metadata Tracker).")
parser.add_argument("-p", "--port", help="set port (default: {})".format(DEFAULT_PORT), default=DEFAULT_PORT, type=int)
parser.add_argument(
        "-d", "--dump-path",
        help="set dump path (default: '{}')".format(DEFAULT_DUMP_PATH),
        default=DEFAULT_DUMP_PATH
        )
parser.add_argument(
        "-t", "--file-lock-time",
        help="set file lock time in seconds (default: '{}')".format(DEFAULT_FILE_LOCK_TIME),
        default=DEFAULT_FILE_LOCK_TIME,
        type=int,
        )
parser.add_argument(
        "--debug",
        help="set debug mode (default: False)",
        default=False,
        type=str2bool,
        nargs='?',
        const=True,
        )
parser.add_argument(
        "--recover",
        help="set recover mode (default: True)",
        default=True,
        type=str2bool,
        nargs='?',
        const=True,
        )
parser.add_argument(
        "-w", "--workers",
        help="set number of sanic webserver workers (default: 4)",
        default=4,
        type=int,
        )

parsed_args = parser.parse_args()

start(parsed_args)
exit(0)<|MERGE_RESOLUTION|>--- conflicted
+++ resolved
@@ -22,11 +22,7 @@
         raise argparse.ArgumentTypeError('Boolean value expected.')
 
 def start(args):
-<<<<<<< HEAD
-    comet = Broker(args.dump_path, args.file_lock_time, args.debug, args.recover, args.workers)
-=======
-    comet = Broker(args.dump_path, args.file_lock_time, args.debug, args.recover, args.port)
->>>>>>> 8b40d665
+    comet = Broker(args.dump_path, args.file_lock_time, args.debug, args.recover, args.workers, args.port)
     comet.run_comet()
 
 
