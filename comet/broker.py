--- conflicted
+++ resolved
@@ -24,7 +24,7 @@
 
 WAIT_TIME = 40
 DEFAULT_PORT = 12050
-redis_instance = [('localhost', 6379)]
+redis_instance = [("localhost", 6379)]
 
 app = Sanic(__name__)
 app.config.REQUEST_TIMEOUT = 600
@@ -40,75 +40,44 @@
 
     curl -X GET http://localhost:12050/status
     """
-<<<<<<< HEAD
-    logger.debug('status: Received status request')
-=======
-    global states
-    global datasets
-
     logger.debug("status: Received status request")
->>>>>>> 57967a15
 
     reply = dict()
 
-<<<<<<< HEAD
     # Get all states and datasets from redis concurrently
     get_states_task = asyncio.ensure_future(redis.execute("hkeys", "states"))
     reply["datasets"] = await redis.execute("hkeys", "datasets")
     (get_states_task,), _ = await asyncio.wait({get_states_task})
     reply["states"] = get_states_task.result()
 
-    logger.debug('states: {}'.format(reply["states"]))
-    logger.debug('datasets: {}'.format(reply["datasets"]))
-=======
-    logger.debug("states: {}".format(states.keys()))
-    logger.debug("datasets: {}".format(datasets.keys()))
->>>>>>> 57967a15
+    logger.debug("states: {}".format(reply["states"]))
+    logger.debug("datasets: {}".format(reply["datasets"]))
 
     return response.json(reply)
 
 
 @app.route("/register-external-state", methods=["POST"])
 async def externalState(request):
-<<<<<<< HEAD
     """Register an external state that is detached from any dataset."""
-    hash = request.json['hash']
-    type = request.json['type']
-    logger.debug('Received external state: {} with hash {}'.format(type, hash))
-=======
-    """Register an external state that should is detached from any dataset."""
-    global external_state
-
     hash = request.json["hash"]
     type = request.json["type"]
     logger.debug("Received external state: {} with hash {}".format(type, hash))
->>>>>>> 57967a15
 
     result = await registerState(request)
 
     async with await lock_manager.lock("external_state_lock"):
         await redis.execute("hset", "external_state", type, hash)
         if request.json.get("dump", True):
-<<<<<<< HEAD
             ext_state_list = await redis.execute("hgetall", "external_state")
             # hgetall returns a list with keys and values... sort it into a dict:
             ext_state_dict = dict(zip(ext_state_list[0::2], ext_state_list[1::2]))
-            ext_state_dump = {'external-state': ext_state_dict}
-=======
-            ext_state_dump = {"external-state": copy(external_state)}
->>>>>>> 57967a15
+            ext_state_dump = {"external-state": ext_state_dict}
 
     # Dump to file:
     if request.json.get("dump", True):
-<<<<<<< HEAD
-        if 'time' in request.json:
-            ext_state_dump['time'] = request.json['time']
-        await dumper.dump(ext_state_dump, redis, lock_manager)
-=======
         if "time" in request.json:
             ext_state_dump["time"] = request.json["time"]
-        await dumper.dump(ext_state_dump)
->>>>>>> 57967a15
+        await dumper.dump(ext_state_dump, redis, lock_manager)
 
     # TODO: tell kotekan that this happened
 
@@ -121,18 +90,10 @@
 
     This should only ever be called by kotekan's datasetManager.
     """
-<<<<<<< HEAD
-    hash = request.json['hash']
-    logger.debug('register-state: Received register state request, hash: {}'.format(hash))
-=======
-    global states
-    global requested_states
-
     hash = request.json["hash"]
     logger.debug(
         "register-state: Received register state request, hash: {}".format(hash)
     )
->>>>>>> 57967a15
     reply = dict(result="success")
 
     # Lock states and check if the received state is already known.
@@ -143,31 +104,17 @@
             if await redis.execute("sismember", "requested_states", hash):
                 return response.json(reply)
 
-<<<<<<< HEAD
             # otherwise, request it now
             await redis.execute("sadd", "requested_states", hash)
-            reply['request'] = "get_state"
-            reply['hash'] = hash
-            logger.debug('register-state: Asking for state, hash: {}'.format(hash))
-=======
-            # ask for it
-            async with lock_requested_states:
-                requested_states.add(hash)
             reply["request"] = "get_state"
             reply["hash"] = hash
             logger.debug("register-state: Asking for state, hash: {}".format(hash))
->>>>>>> 57967a15
 
     if request.json.get("dump", True):
         if state is not None:
             # Dump state to file
-<<<<<<< HEAD
-            state_dump = {'state': None, 'hash': hash}
+            state_dump = {"state": None, "hash": hash}
             await dumper.dump(state_dump, redis, lock_manager)
-=======
-            state_dump = {"state": None, "hash": hash}
-            await dumper.dump(state_dump)
->>>>>>> 57967a15
 
     return response.json(reply)
 
@@ -178,15 +125,8 @@
 
     This should only ever be called by kotekan's datasetManager.
     """
-<<<<<<< HEAD
-    hash = request.json['hash']
-    state = request.json['state']
-=======
-    global states
-    global requested_states
     hash = request.json["hash"]
     state = request.json["state"]
->>>>>>> 57967a15
     if state:
         type = state["type"]
     else:
@@ -211,28 +151,17 @@
             else:
                 reply["result"] = "success"
         else:
-<<<<<<< HEAD
             await redis.execute("hset", "states", hash, json.dumps(state))
-            reply['result'] = "success"
+            reply["result"] = "success"
             await redis_condition_notify(redis, "states")
-=======
-            states[hash] = state
-            reply["result"] = "success"
-            signal_states_updated.notify_all()
->>>>>>> 57967a15
 
     # Remove it from the set of requested states (if it's in there.)
     await redis.execute("srem", "requested_states", hash)
 
     if request.json.get("dump", True):
         # Dump state to file
-<<<<<<< HEAD
-        state_dump = {'state': state, 'hash': hash}
+        state_dump = {"state": state, "hash": hash}
         await dumper.dump(state_dump, redis, lock_manager)
-=======
-        state_dump = {"state": state, "hash": hash}
-        await dumper.dump(state_dump)
->>>>>>> 57967a15
 
     return response.json(reply)
 
@@ -243,19 +172,11 @@
 
     This should only ever be called by kotekan's datasetManager.
     """
-<<<<<<< HEAD
-    hash = request.json['hash']
-    ds = request.json['ds']
-    logger.debug('register-dataset: Registering new dataset with hash {} : {}'.format(hash, ds))
-=======
-    global datasets
-
     hash = request.json["hash"]
     ds = request.json["ds"]
     logger.debug(
         "register-dataset: Registering new dataset with hash {} : {}".format(hash, ds)
     )
->>>>>>> 57967a15
     dataset_valid = await checkDataset(ds)
     reply = dict()
     root = await findRoot(hash, ds)
@@ -284,13 +205,8 @@
             await saveDataset(hash, ds, root)
             dump = request.json.get("dump", True)
 
-<<<<<<< HEAD
-            reply['result'] = "success"
+            reply["result"] = "success"
             await redis_condition_notify(redis, "datasets")
-=======
-            reply["result"] = "success"
-            signal_datasets_updated.notify_all()
->>>>>>> 57967a15
         else:
             reply["result"] = "Dataset {} invalid.".format(hash)
             logger.debug(
@@ -301,17 +217,10 @@
 
     # Dump dataset to file
     if dump:
-<<<<<<< HEAD
-        ds_dump = {'ds': ds, 'hash': hash}
-        if 'time' in request.json:
-            ds_dump['time'] = request.json['time']
-        await dumper.dump(ds_dump, redis, lock_manager)
-=======
         ds_dump = {"ds": ds, "hash": hash}
         if "time" in request.json:
             ds_dump["time"] = request.json["time"]
-        await dumper.dump(ds_dump)
->>>>>>> 57967a15
+        await dumper.dump(ds_dump, redis, lock_manager)
 
     return response.json(reply)
 
@@ -349,12 +258,18 @@
 
     # save changes
     task1 = asyncio.ensure_future(
-        redis.execute("hset", "datasets_of_root", root, json.dumps(datasets_of_root)))
+        redis.execute("hset", "datasets_of_root", root, json.dumps(datasets_of_root))
+    )
     task2 = asyncio.ensure_future(
-        redis.execute("hset", "datasets_of_root_keys", root, json.dumps(datasets_of_root_keys)))
+        redis.execute(
+            "hset", "datasets_of_root_keys", root, json.dumps(datasets_of_root_keys)
+        )
+    )
 
     # Insert the dataset in the hashmap
-    task3 = asyncio.ensure_future(redis.execute("hset", "datasets", hash, json.dumps(ds)))
+    task3 = asyncio.ensure_future(
+        redis.execute("hset", "datasets", hash, json.dumps(ds))
+    )
 
     # Wait for all concurrent tasks
     await asyncio.wait({task1, task2, task3})
@@ -369,8 +284,12 @@
     async with await lock_manager.lock("datasets_lock"):
         for r in roots:
             # Get both dicts from redis concurrently:
-            keys_task = asyncio.ensure_future(redis.execute("hget", "datasets_of_root_keys", r))
-            tree = reversed(json.loads(await redis.execute("hget", "datasets_of_root", r)))
+            keys_task = asyncio.ensure_future(
+                redis.execute("hget", "datasets_of_root_keys", r)
+            )
+            tree = reversed(
+                json.loads(await redis.execute("hget", "datasets_of_root", r))
+            )
             (keys_task,), _ = asyncio.wait(keys_task)
             keys = reversed(json.loads(keys_task.result()))
 
@@ -381,7 +300,9 @@
             for n, k in zip(tree, keys):
                 if k < ts:
                     break
-                tasks.append(asyncio.ensure_future(redis.execute("hget", "datasets", n)))
+                tasks.append(
+                    asyncio.ensure_future(redis.execute("hget", "datasets", n))
+                )
 
         # Wait for all concurrent tasks
         tasks, _ = await asyncio.wait(tasks)
@@ -434,12 +355,7 @@
     curl -d '{"state_id":42}' -X POST -H "Content-Type: application/json"
          http://localhost:12050/request-state
     """
-<<<<<<< HEAD
-    id = request.json['id']
-=======
-    global states
     id = request.json["id"]
->>>>>>> 57967a15
 
     logger.debug("request-state: Received request for state with ID {}".format(id))
     reply = dict()
@@ -454,12 +370,7 @@
         return response.json(reply)
     logger.debug("request-state: found state ID {}".format(id))
 
-<<<<<<< HEAD
-    reply['state'] = await redis.execute("hget", "states", id)
-=======
-    async with lock_states:
-        reply["state"] = states[id]
->>>>>>> 57967a15
+    reply["state"] = await redis.execute("hget", "states", id)
 
     reply["result"] = "success"
     logger.debug("request-state: Replying with state {}".format(id))
@@ -473,18 +384,15 @@
 
     if not await redis.execute("hexists", "datasets", id):
         # wait for half of kotekans timeout before we admit we don't have it
-<<<<<<< HEAD
         await lock_manager.unlock(datasets_lock)
-        logger.debug('wait_for_ds: Waiting for dataset {}'.format(id))
-=======
-        lock_datasets.release()
         logger.debug("wait_for_ds: Waiting for dataset {}".format(id))
->>>>>>> 57967a15
         while True:
             # did someone send it to us by now?
             async with await lock_manager.lock("datasets_lock"):
                 try:
-                    await asyncio.wait_for(redis_condition_wait(redis, "datasets"), WAIT_TIME)
+                    await asyncio.wait_for(
+                        redis_condition_wait(redis, "datasets"), WAIT_TIME
+                    )
                 except (TimeoutError, CancelledError):
                     logger.warning(
                         "wait_for_ds: Timeout ({}s) when waiting for dataset {}".format(
@@ -492,31 +400,16 @@
                         )
                     )
                     return False
-<<<<<<< HEAD
                 if await redis.execute("hexists", "datasets", id):
-                    logger.debug('wait_for_ds: Found dataset {}'.format(id))
+                    logger.debug("wait_for_ds: Found dataset {}".format(id))
                     break
         if not await redis.execute("hexists", "datasets", id):
-            logger.warning('wait_for_ds: Timeout ({}s) when waiting for dataset {}'
-                           .format(WAIT_TIME, id))
+            logger.warning(
+                "wait_for_ds: Timeout ({}s) when waiting for dataset {}".format(
+                    WAIT_TIME, id
+                )
+            )
             found = False
-=======
-                if datasets.get(id) is not None:
-                    logger.debug("wait_for_ds: Found dataset {}".format(id))
-                    break
-
-        await lock_datasets.acquire()
-        try:
-            if datasets.get(id) is None:
-                logger.warning(
-                    "wait_for_ds: Timeout ({}s) when waiting for dataset {}".format(
-                        WAIT_TIME, id
-                    )
-                )
-                found = False
-        finally:
-            lock_datasets.release()
->>>>>>> 57967a15
     else:
         await lock_manager.unlock(datasets_lock)
     return found
@@ -528,18 +421,15 @@
     states_lock = await lock_manager.lock("states_lock")
     if not await redis.execute("hexists", "states", id):
         # wait for half of kotekans timeout before we admit we don't have it
-<<<<<<< HEAD
         await lock_manager.unlock(states_lock)
-        logger.debug('wait_for_state: Waiting for state {}'.format(id))
-=======
-        lock_states.release()
         logger.debug("wait_for_state: Waiting for state {}".format(id))
->>>>>>> 57967a15
         while True:
             # did someone send it to us by now?
             async with await lock_manager.lock("states_lock"):
                 try:
-                    await asyncio.wait_for(redis_condition_wait(redis, "states"), WAIT_TIME)
+                    await asyncio.wait_for(
+                        redis_condition_wait(redis, "states"), WAIT_TIME
+                    )
                 except (TimeoutError, CancelledError):
                     logger.warning(
                         "wait_for_ds: Timeout ({}s) when waiting for state {}".format(
@@ -547,31 +437,16 @@
                         )
                     )
                     return False
-<<<<<<< HEAD
                 if await redis.execute("hexists", "states", id):
-                    logger.debug('wait_for_ds: Found state {}'.format(id))
+                    logger.debug("wait_for_ds: Found state {}".format(id))
                     break
         if not await redis.execute("hexists", "states", id):
-            logger.warning('wait_for_state: Timeout ({}s) when waiting for state {}'
-                           .format(WAIT_TIME, id))
+            logger.warning(
+                "wait_for_state: Timeout ({}s) when waiting for state {}".format(
+                    WAIT_TIME, id
+                )
+            )
             found = False
-=======
-                if states.get(id) is not None:
-                    logger.debug("wait_for_ds: Found state {}".format(id))
-                    break
-
-        await lock_states.acquire()
-        try:
-            if states.get(id) is None:
-                logger.warning(
-                    "wait_for_state: Timeout ({}s) when waiting for state {}".format(
-                        WAIT_TIME, id
-                    )
-                )
-                found = False
-        finally:
-            lock_states.release()
->>>>>>> 57967a15
     else:
         await lock_manager.unlock(states_lock)
     return found
@@ -594,15 +469,6 @@
     -H "Content-Type: application/json"
     http://localhost:12050/update-datasets
     """
-<<<<<<< HEAD
-    ds_id = request.json['ds_id']
-    ts = request.json['ts']
-    roots = request.json['roots']
-
-    logger.debug('update-datasets: Received request for ancestors of dataset {} since timestamp '
-                 '{}, roots {}.'.format(ds_id, ts, roots))
-=======
-    global datasets
     ds_id = request.json["ds_id"]
     ts = request.json["ts"]
     roots = request.json["roots"]
@@ -611,7 +477,6 @@
         "update-datasets: Received request for ancestors of dataset {} since timestamp "
         "{}, roots {}.".format(ds_id, ts, roots)
     )
->>>>>>> 57967a15
     reply = dict()
     reply["datasets"] = dict()
 
@@ -638,13 +503,8 @@
         reply["datasets"] = await tree(root)
 
     # add a timestamp to the result before gathering update
-<<<<<<< HEAD
-    reply['ts'] = time.datetime_to_unix(datetime.datetime.utcnow())
-    reply['datasets'].update(await gatherUpdate(ts, roots))
-=======
-    reply["ts"] = datetime_to_float(datetime.datetime.utcnow())
+    reply["ts"] = time.datetime_to_unix(datetime.datetime.utcnow())
     reply["datasets"].update(await gatherUpdate(ts, roots))
->>>>>>> 57967a15
 
     reply["result"] = "success"
     logger.debug("update-datasets: Answering with {}.".format(reply))
@@ -654,9 +514,12 @@
 async def tree(root):
     """Return a list of all nodes in the given tree."""
     async with await lock_manager.lock("datasets_lock"):
-        datasets_of_root = json.loads(await redis.execute("hget", "datasets_of_root", root))
+        datasets_of_root = json.loads(
+            await redis.execute("hget", "datasets_of_root", root)
+        )
         tasks = asyncio.ensure_future(
-            redis.execute("hget", "datasets", n) for n in datasets_of_root)
+            redis.execute("hget", "datasets", n) for n in datasets_of_root
+        )
 
         # Wait for all concurrent tasks
         tasks, _ = await asyncio.wait(tasks)
@@ -704,13 +567,9 @@
             dump_files = os.listdir(config["data_dump_path"])
             dump_files = list(filter(lambda x: x.endswith("data.dump"), dump_files))
             dump_times = [f[:-10] for f in dump_files]
-<<<<<<< HEAD
-            dump_times = [datetime.datetime.strptime(t, TIMESTAMP_FORMAT) for t in dump_times]
-=======
             dump_times = [
                 datetime.datetime.strptime(t, TIMESTAMP_FORMAT) for t in dump_times
             ]
->>>>>>> 57967a15
             if dump_files:
                 dump_times, dump_files = zip(*sorted(zip(dump_times, dump_files)))
 
@@ -786,19 +645,14 @@
         )
         t.start()
 
-<<<<<<< HEAD
-        app.run(workers=self.n_workers, host="0.0.0.0", port=DEFAULT_PORT,
-                return_asyncio_server=True,
-                access_log=True, debug=self.debug)
-=======
-        server = app.create_server(
+        app.run(
+            workers=self.n_workers,
             host="0.0.0.0",
             port=DEFAULT_PORT,
             return_asyncio_server=True,
             access_log=True,
             debug=self.debug,
         )
->>>>>>> 57967a15
         loop = asyncio.get_event_loop()
         loop.slow_callback_duration = 10000
         signal(SIGINT, lambda s, f: loop.stop())
@@ -806,6 +660,7 @@
         try:
             loop.run_forever()
         except BaseException:
+
             loop.stop()
             del dumper
             raise
@@ -818,9 +673,7 @@
 async def _init_redis_async(_, loop):
     global redis
     global lock_manager
-    redis = await aioredis.create_redis_pool(
-        ("127.0.0.1", 6379), encoding="utf-8"
-    )
+    redis = await aioredis.create_redis_pool(("127.0.0.1", 6379), encoding="utf-8")
 
     # Create a lock manager:
     lock_manager = Aioredlock(redis_instance)
