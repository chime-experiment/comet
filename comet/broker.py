"""REST Server for CoMeT (the Dataset Broker)."""
import asyncio
import datetime
import json
import os

from bisect import bisect_left
from copy import copy
from threading import Thread
from time import sleep

from sanic import Sanic
from sanic import response
from sanic.log import logger
from concurrent.futures import CancelledError

from . import __version__
from .dumper import Dumper
from .manager import Manager, CometError, TIMESTAMP_FORMAT

WAIT_TIME = 40
DEFAULT_PORT = 12050

app = Sanic(__name__)


def datetime_to_float(d):
    """
    Convert datetime to float (seconds).

    Parameters
    ----------
    d : datetime
        :class:`datetime` object to convert.

    Returns
    -------
    float
        The datetime in seconds.
    """
    epoch = datetime.datetime.utcfromtimestamp(0)
    total_seconds = (d - epoch).total_seconds()
    # total_seconds will be in decimals (millisecond precision)
    return total_seconds


def float_to_datetime(fl):
    """
    Convert a float (seconds) to datetime.

    Parameters
    ----------
    fl : float
        Seconds to convert.

    Returns
    -------
    :class:`datetime`
        The seconds converted to datetime.
    """
    return datetime.datetime.utcfromtimestamp(fl)


# Dumps all requests and states to file.
dumper = None

# Global state variables
states = dict()

# Hashmap of datasets for direct access.
datasets = dict()

# Two dicts of root -> list of (ds_id/timestamp) / timesamp. The latter
# facilitates sorted insert into the first.
datasets_of_root = dict()
datasets_of_root_keys = dict()

lock_datasets = asyncio.Lock()
lock_states = asyncio.Lock()
signal_states_updated = asyncio.Condition(lock_states)
signal_datasets_updated = asyncio.Condition(lock_datasets)

# a set of requested states and its lock
requested_states = set()
lock_requested_states = asyncio.Lock()

# external state:
# This is a state that consists of smaller external states that are not attached to any dataset.
external_state = dict()
lock_external_state = asyncio.Lock()


@app.route('/status', methods=['GET'])
async def status(request):
    """
    Get status of CoMeT (dataset-broker).

    Shows all datasets and states registered by CoMeT (the broker).

    curl -X GET http://localhost:12050/status
    """
    global states
    global datasets

    logger.debug('status: Received status request')

    reply = dict()
    async with lock_states:
        reply["states"] = states.keys()
    async with lock_datasets:
        reply["datasets"] = datasets.keys()

    logger.debug('states: {}'.format(states.keys()))
    logger.debug('datasets: {}'.format(datasets.keys()))

    return response.json(reply)


@app.route('/register-external-state', methods=['POST'])
async def externalState(request):
    """Register an external state that should is detached from any dataset."""
    global external_state

    hash = request.json['hash']
    type = request.json['type']
    logger.debug('Received external state: {} with hash {}'.format(type, hash))

    result = await registerState(request)

    state = {type: hash}
    async with lock_external_state:
        external_state.update(state)
        if request.json.get("dump", True):
            ext_state_dump = {'external-state': copy(external_state)}

    if request.json.get("dump", True):
        if 'time' in request.json:
            ext_state_dump['time'] = request.json['time']
        await dumper.dump(ext_state_dump)

    # TODO: tell kotekan that this happened

    return result


@app.route('/register-state', methods=['POST'])
async def registerState(request):
    """Register a dataset state with CoMeT (the broker).

    This should only ever be called by kotekan's datasetManager.
    """
    global states
    global requested_states

    hash = request.json['hash']
    logger.debug('register-state: Received register state request, hash: {}'.format(hash))
    reply = dict(result="success")

    async with lock_states:
        state = states.get(hash)
        if state is None:
            # we don't know this state, did we request it already?
            async with lock_requested_states:
                if hash in requested_states:
                    return response.json(reply)

            # ask for it
            async with lock_requested_states:
                requested_states.add(hash)
            reply['request'] = "get_state"
            reply['hash'] = hash
            logger.debug('register-state: Asking for state, hash: {}'.format(hash))

    if request.json.get("dump", True):
        if state is not None:
            # Dump state to file
            state_dump = {'state': None, 'hash': hash}
            await dumper.dump(state_dump)

    return response.json(reply)


@app.route('/send-state', methods=['POST'])
async def sendState(request):
    """Send a dataset state to CoMeT (the broker).

    This should only ever be called by kotekan's datasetManager.
    """
    global states
    global requested_states
    hash = request.json['hash']
    state = request.json['state']
    if state:
        type = state['type']
    else:
        type = None
    logger.debug('send-state: Received {} state {}'.format(type, hash))
    reply = dict()

    # do we have this state already?
    async with lock_states:
        found = states.get(hash)
        if found is not None:
            # if we know it already, does it differ?
            if found != state:
                reply['result'] = "error: a different state is know to " \
                                  "the broker with this hash: {}".format(found)
                logger.warning('send-state: Failure receiving state: a different state with the '
                               'same hash is: {}'.format(found))
            else:
                reply['result'] = "success"
        else:
            states[hash] = state
            reply['result'] = "success"
            signal_states_updated.notify_all()

    async with lock_requested_states:
        requested_states.remove(hash)

    if request.json.get("dump", True):
        # Dump state to file
        state_dump = {'state': state, 'hash': hash}
        await dumper.dump(state_dump)

    return response.json(reply)


@app.route('/register-dataset', methods=['POST'])
async def registerDataset(request):
    """Register a dataset with CoMeT (the broker).

    This should only ever be called by kotekan's datasetManager.
    """
    global datasets

    hash = request.json['hash']
    ds = request.json['ds']
    logger.debug('register-dataset: Registering new dataset with hash {} : {}'.format(hash, ds))
    dataset_valid = await checkDataset(ds)
    reply = dict()
    root = await findRoot(hash, ds)

    # Only dump new datasets.
    dump = False

    # dataset already known?
    async with lock_datasets:
        found = datasets.get(hash)
        if found is not None:
            # if we know it already, does it differ?
            if found != ds:
                reply['result'] = "error: a different dataset is know to" \
                                  " the broker with this hash: {}".format(found)
                logger.warning('register-dataset: Failure receiving dataset: a different dataset'
                               ' with the same hash is: {}'.format(found))
            else:
                reply['result'] = "success"
        elif dataset_valid:
            # save the dataset
            saveDataset(hash, ds, root)
            dump = request.json.get("dump", True)

            reply['result'] = "success"
            signal_datasets_updated.notify_all()
        else:
            reply['result'] = 'Dataset {} invalid.'.format(hash)
            logger.debug('register-dataset: Received invalid dataset with hash {} : {}'
                         .format(hash, ds))

    # Dump dataset to file
    if dump:
        ds_dump = {'ds': ds, 'hash': hash}
        if 'time' in request.json:
            ds_dump['time'] = request.json['time']
        await dumper.dump(ds_dump)

    return response.json(reply)


def saveDataset(hash, ds, root):
    """Save the given dataset, its hash and a current timestamp.

    This should be called while a lock on the datasets is held.
    """
    # add a timestamp to the dataset (ms precision)
    ts = datetime_to_float(datetime.datetime.utcnow())

    # create entry if this is the first node with that root
    if root not in datasets_of_root.keys():
        datasets_of_root[root] = list()
        datasets_of_root_keys[root] = list()

    # Determine where to insert dataset ID.
    i = bisect_left(datasets_of_root_keys[root], ts)

    # Insert timestamp in keys list.
    datasets_of_root_keys[root].insert(i, ts)

    # Insert the dataset ID itself in the corresponding place.
    datasets_of_root[root].insert(i, hash)

    # Insert the dataset in the hashmap
    datasets[hash] = ds


async def gatherUpdate(ts, roots):
    """Gather the update for a given time and roots.

    Returns a dict of dataset ID -> dataset with all datasets with the
    given roots that were registered after the given timestamp.
    """
    update = dict()

    async with lock_datasets:
        for r in roots:
            tree = reversed(datasets_of_root[r])
            keys = reversed(datasets_of_root_keys[r])

            # The nodes in tree are ordered by their timestamp from new to
            # old, so we are done as soon as we find an older timestamp than
            # the given one.
            for n, k in zip(tree, keys):
                if k < ts:
                    break
                update[n] = datasets[n]
    return update


async def findRoot(hash, ds):
    """Return the dataset Id of the root of this dataset."""
    root = hash
    while not ds['is_root']:
        root = ds['base_dset']
        found = await wait_for_dset(root)
        if not found:
            logger.error('findRoot: dataset {} not found.'.format(hash))
            return None
        async with lock_datasets:
            ds = datasets[root]
    return root


async def checkDataset(ds):
    """Check if a dataset is valid.

    For a dataset to be valid, the state and base dataset it references to
    have to exist. If it is a root dataset, the base dataset does not have
    to exist.
    """
    logger.debug('checkDataset: Checking dataset: {}'.format(ds))
    found = await wait_for_state(ds['state'])
    if not found:
        logger.debug('checkDataset: State of dataset unknown: {}'.format(ds))
        return False
    if ds['is_root']:
        logger.debug('checkDataset: dataset {} OK'.format(ds))
        return True
    found = await wait_for_dset(ds['base_dset'])
    if not found:
        logger.debug('checkDataset: Base dataset of dataset unknown: {}'.format(ds))
        return False
    return True


@app.route('/request-state', methods=['POST'])
async def requestState(request):
    """Request the state with the given ID.

    This is called by kotekan's datasetManager.

    curl -d '{"state_id":42}' -X POST -H "Content-Type: application/json"
         http://localhost:12050/request-state
    """
    global states
    id = request.json['id']

    logger.debug('request-state: Received request for state with ID {}'.format(id))
    reply = dict()
    reply['id'] = id

    # Do we know this state ID?
    logger.debug('request-state: waiting for state ID {}'.format(id))
    found = await wait_for_state(id)
    if not found:
        reply['result'] = "state ID {} unknown to broker.".format(id)
        logger.info('request-state: State {} unknown to broker'.format(id))
        return response.json(reply)
    logger.debug('request-state: found state ID {}'.format(id))

    async with lock_states:
        reply['state'] = states[id]

    reply['result'] = "success"
    logger.debug('request-state: Replying with state {}'.format(id))
    return response.json(reply)


async def wait_for_dset(id):
    """Wait until the given dataset is present."""
    global datasets

    found = True
    await lock_datasets.acquire()

    if datasets.get(id) is None:
        # wait for half of kotekans timeout before we admit we don't have it
        lock_datasets.release()
        logger.debug('wait_for_ds: Waiting for dataset {}'.format(id))
        while True:
            # did someone send it to us by now?
            async with lock_datasets:
                try:
                    await asyncio.wait_for(signal_datasets_updated.wait(), WAIT_TIME)
                except (TimeoutError, CancelledError):
                    logger.warning('wait_for_ds: Timeout ({}s) when waiting for dataset {}'
                                   .format(WAIT_TIME, id))
                    return False
                if datasets.get(id) is not None:
                    logger.debug('wait_for_ds: Found dataset {}'.format(id))
                    break

        await lock_datasets.acquire()
        try:
            if datasets.get(id) is None:
                logger.warning('wait_for_ds: Timeout ({}s) when waiting for dataset {}'
                               .format(WAIT_TIME, id))
                found = False
        finally:
            lock_datasets.release()
    else:
        lock_datasets.release()

    return found


async def wait_for_state(id):
    """Wait until the given state is present."""
    global states

    found = True
    await lock_states.acquire()
    if states.get(id) is None:
        # wait for half of kotekans timeout before we admit we don't have it
        lock_states.release()
        logger.debug('wait_for_state: Waiting for state {}'.format(id))
        while True:
            # did someone send it to us by now?
            async with lock_states:
                try:
                    await asyncio.wait_for(signal_states_updated.wait(), WAIT_TIME)
                except (TimeoutError, CancelledError):
                    logger.warning('wait_for_ds: Timeout ({}s) when waiting for state {}'
                                   .format(WAIT_TIME, id))
                    return False
                if states.get(id) is not None:
                    logger.debug('wait_for_ds: Found state {}'.format(id))
                    break

        await lock_states.acquire()
        try:
            if states.get(id) is None:
                logger.warning('wait_for_state: Timeout ({}s) when waiting for state {}'
                               .format(WAIT_TIME, id))
                found = False
        finally:
            lock_states.release()
    else:
        lock_states.release()

    return found


@app.route('/update-datasets', methods=['POST'])
async def updateDatasets(request):
    """Get an update on the datasets.

    Request all nodes that where added after the given timestamp.
    If the root of the given dataset is not among the given known roots,
    All datasets with the same root as the given dataset are included in the
    returned update additionally.

    This is called by kotekan's datasetManager.

    curl
    -d '{"ds_id":2143,"ts":0}'
    -X POST
    -H "Content-Type: application/json"
    http://localhost:12050/update-datasets
    """
    global datasets
    ds_id = request.json['ds_id']
    ts = request.json['ts']
    roots = request.json['roots']

    logger.debug('update-datasets: Received request for ancestors of dataset {} since timestamp '
                 '{}, roots {}.'.format(ds_id, ts, roots))
    reply = dict()
    reply['datasets'] = dict()

    # Do we know this ds ID?
    found = await wait_for_dset(ds_id)
    if not found:
        reply['result'] = "update-datasets: Dataset ID {} unknown to broker.".format(ds_id)
        logger.info('update-datasets: Dataset ID {} unknown.'.format(ds_id))
        return response.json(reply)

    if ts is 0:
        ts = datetime_to_float(datetime.datetime.min)

    # If the requested dataset is from a tree not known to the calling
    # instance, send them that whole tree.
    root = await findRoot(ds_id, datasets[ds_id])
    if root is None:
        logger.error('update-datasets: Root of dataset {} not found.'.format(ds_id))
        reply['result'] = 'Root of dataset {} not found.'.format(ds_id)
    if root not in roots:
        reply['datasets'] = await tree(root)

    # add a timestamp to the result before gathering update
    reply['ts'] = datetime_to_float(datetime.datetime.utcnow())
    reply['datasets'].update(await gatherUpdate(ts, roots))

    reply['result'] = "success"
    logger.debug('update-datasets: Answering with {}.'.format(reply))
    return response.json(reply)


async def tree(root):
    """Return a list of all nodes in the given tree."""
    tree = dict()
    async with lock_datasets:
        for n in datasets_of_root[root]:
            tree[n] = datasets[n]
    return tree


class Broker():
    """Main class to run the comet dataset broker."""

    def __init__(self, data_dump_path, file_lock_time, debug, recover):
        global dumper

        self.config = {"data_dump_path": data_dump_path, "file_lock_time": file_lock_time,
                       "debug": debug, "recover": recover}

        dumper = Dumper(data_dump_path, file_lock_time)
        self.debug = debug
        self.startup_time = datetime.datetime.utcnow()

    @staticmethod
    def _wait_and_register(startup_time, config):
        global dumper
        sleep(1)
        manager = Manager("localhost", DEFAULT_PORT)
        try:
            manager.register_start(startup_time, __version__)
        except CometError as exc:
            logger.error('Comet failed registering its own startup and initial config: {}'
                         .format(exc))
            del dumper
            exit(1)

        if config["recover"]:
            logger.info("Reading dump files to recover state.")
            # Find the dump files
            dump_files = os.listdir(config["data_dump_path"])
            dump_files = list(filter(lambda x: x.endswith("data.dump"), dump_files))
            dump_times = [f[:-10] for f in dump_files]
            dump_times = [datetime.datetime.strptime(t, TIMESTAMP_FORMAT) for t in dump_times]
            dump_times, dump_files = zip(*sorted(zip(dump_times, dump_files)))

            threads = list()
            for dfile in dump_files:
                with open(os.path.join(config["data_dump_path"], dfile), 'r') as json_file:
                    for line in json_file:
                        entry = json.loads(line)
                        if "state" in entry.keys():
                            # Don't register the start state we just sent.
<<<<<<< HEAD
                            state = entry["state"]
                            if not state == manager.states[manager.start_state]:
                                if state:
                                    state_type = state["type"]
                                else:
                                    state_type = None
                                manager.register_state(entry["state"], state_type, False,
                                                       entry["time"], entry['hash'])
                        elif "ds" in entry.keys():
=======
                            if not entry["state"] == manager.states[manager.start_state]:
                                manager.register_state(entry["state"], entry["state"]["type"],
                                                       False, entry["time"], entry['hash'])
                        if "ds" in entry.keys():
                            # States need to be registered parallelly, because some registrations
                            # make the broker wait for another state.
>>>>>>> 07944c94
                            threads.append(Thread(target=manager.register_dataset,
                                                  args=(entry["ds"]["state"],
                                                        entry["ds"].get("base_dset", None),
                                                        entry["ds"]["types"],
                                                        entry["ds"]["is_root"], False,
                                                        entry["time"], entry["hash"])))
                            threads[-1].start()

            for t in threads:
                t.join()

        manager.register_config(config)

    def run(self):
        """Run comet dataset broker."""
        global dumper

        print("Starting CoMeT dataset_broker({}) using port {}."
              .format(__version__, DEFAULT_PORT))

        # Register config with broker
        t = Thread(target=self._wait_and_register, args=(self.startup_time, self.config,))
        t.start()

        app.run(host="0.0.0.0", port=DEFAULT_PORT, return_asyncio_server=True, workers=1,
                access_log=True, debug=self.debug)

        t.join()<|MERGE_RESOLUTION|>--- conflicted
+++ resolved
@@ -6,6 +6,7 @@
 
 from bisect import bisect_left
 from copy import copy
+from signal import signal, SIGINT
 from threading import Thread
 from time import sleep
 
@@ -571,12 +572,14 @@
 
             threads = list()
             for dfile in dump_files:
+                log.info("Reading dump file: {}".format(dfile))
                 with open(os.path.join(config["data_dump_path"], dfile), 'r') as json_file:
+                    line_num = 0
                     for line in json_file:
+                        line_num += 1
                         entry = json.loads(line)
                         if "state" in entry.keys():
                             # Don't register the start state we just sent.
-<<<<<<< HEAD
                             state = entry["state"]
                             if not state == manager.states[manager.start_state]:
                                 if state:
@@ -586,14 +589,8 @@
                                 manager.register_state(entry["state"], state_type, False,
                                                        entry["time"], entry['hash'])
                         elif "ds" in entry.keys():
-=======
-                            if not entry["state"] == manager.states[manager.start_state]:
-                                manager.register_state(entry["state"], entry["state"]["type"],
-                                                       False, entry["time"], entry['hash'])
-                        if "ds" in entry.keys():
                             # States need to be registered parallelly, because some registrations
                             # make the broker wait for another state.
->>>>>>> 07944c94
                             threads.append(Thread(target=manager.register_dataset,
                                                   args=(entry["ds"]["state"],
                                                         entry["ds"].get("base_dset", None),
@@ -601,13 +598,17 @@
                                                         entry["ds"]["is_root"], False,
                                                         entry["time"], entry["hash"])))
                             threads[-1].start()
+                        else:
+                            logger.warn("Dump file entry {}:{} has neither state nor dataset. "
+                                        "Skipping...\nThis is the entry: {}"
+                                        .format(dfile, line_num, entry))
 
             for t in threads:
                 t.join()
 
         manager.register_config(config)
 
-    def run(self):
+    def run_comet(self):
         """Run comet dataset broker."""
         global dumper
 
@@ -618,7 +619,19 @@
         t = Thread(target=self._wait_and_register, args=(self.startup_time, self.config,))
         t.start()
 
-        app.run(host="0.0.0.0", port=DEFAULT_PORT, return_asyncio_server=True, workers=1,
-                access_log=True, debug=self.debug)
-
+        server = app.create_server(host="0.0.0.0", port=DEFAULT_PORT, return_asyncio_server=True,
+                                   access_log=True, debug=self.debug)
+        loop = asyncio.get_event_loop()
+        loop.slow_callback_duration = 10000
+        task = asyncio.ensure_future(server)
+        signal(SIGINT, lambda s, f: loop.stop())
+
+        try:
+            loop.run_forever()
+        except BaseException:
+
+            loop.stop()
+            del dumper
+            raise
+        del dumper
         t.join()