language: python
os: linux
sudo: required
dist: xenial

python:
    - 3.7
notifications:
    email: false
services:
<<<<<<< HEAD
    - redis-server
=======
  - mysql
>>>>>>> 57967a15

before_install:
    - pip install black
    - pip install pydocstyle
    - pip install pytest
    - pip install future  # FIXME: somehow this doesn't get installed as a dependency of caput

install:
    - python -m pip install .

before_script:
  - mysql -e "CREATE DATABASE test;"

script:
    # Run pycodestyle on all .py files in all subfolders
    - black --check .
    - pydocstyle --convention=numpy .

    # Run tests
    - export PYTHONPATH=.:$PYTHONPATH
<<<<<<< HEAD
    - pytest -s
=======
    - cd tests
    - pytest
>>>>>>> 57967a15
<|MERGE_RESOLUTION|>--- conflicted
+++ resolved
@@ -8,11 +8,8 @@
 notifications:
     email: false
 services:
-<<<<<<< HEAD
     - redis-server
-=======
-  - mysql
->>>>>>> 57967a15
+    - mysql
 
 before_install:
     - pip install black
@@ -33,9 +30,5 @@
 
     # Run tests
     - export PYTHONPATH=.:$PYTHONPATH
-<<<<<<< HEAD
-    - pytest -s
-=======
     - cd tests
-    - pytest
->>>>>>> 57967a15
+    - pytest -s